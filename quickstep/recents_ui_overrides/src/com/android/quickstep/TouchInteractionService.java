/*
 * Copyright (C) 2017 The Android Open Source Project
 *
 * Licensed under the Apache License, Version 2.0 (the "License");
 * you may not use this file except in compliance with the License.
 * You may obtain a copy of the License at
 *
 *      http://www.apache.org/licenses/LICENSE-2.0
 *
 * Unless required by applicable law or agreed to in writing, software
 * distributed under the License is distributed on an "AS IS" BASIS,
 * WITHOUT WARRANTIES OR CONDITIONS OF ANY KIND, either express or implied.
 * See the License for the specific language governing permissions and
 * limitations under the License.
 */
package com.android.quickstep;

import static android.view.MotionEvent.ACTION_CANCEL;
import static android.view.MotionEvent.ACTION_DOWN;
import static android.view.MotionEvent.ACTION_UP;

import static com.android.launcher3.config.FeatureFlags.ENABLE_QUICKSTEP_LIVE_TILE;
import static com.android.launcher3.util.Executors.MAIN_EXECUTOR;
import static com.android.launcher3.util.Executors.UI_HELPER_EXECUTOR;
import static com.android.quickstep.GestureState.DEFAULT_STATE;
import static com.android.systemui.shared.system.QuickStepContract.KEY_EXTRA_INPUT_MONITOR;
import static com.android.systemui.shared.system.QuickStepContract.KEY_EXTRA_SYSUI_PROXY;
import static com.android.systemui.shared.system.QuickStepContract.SYSUI_STATE_TRACING_ENABLED;

import android.annotation.TargetApi;
import android.app.ActivityManager;
import android.app.ActivityManager.RunningTaskInfo;
import android.app.PendingIntent;
import android.app.RemoteAction;
import android.app.Service;
import android.content.ComponentName;
import android.content.Context;
import android.content.Intent;
import android.content.SharedPreferences;
import android.content.res.Configuration;
import android.graphics.Region;
import android.graphics.drawable.Icon;
import android.os.Build;
import android.os.Bundle;
import android.os.IBinder;
import android.os.Looper;
import android.util.Log;
import android.view.Choreographer;
import android.view.InputEvent;
import android.view.MotionEvent;
import android.view.accessibility.AccessibilityManager;

import androidx.annotation.BinderThread;
import androidx.annotation.Nullable;
import androidx.annotation.UiThread;
import androidx.annotation.WorkerThread;

import com.android.launcher3.BaseDraggingActivity;
import com.android.launcher3.R;
import com.android.launcher3.Utilities;
import com.android.launcher3.config.FeatureFlags;
import com.android.launcher3.logging.UserEventDispatcher;
import com.android.launcher3.model.AppLaunchTracker;
import com.android.launcher3.provider.RestoreDbTask;
import com.android.launcher3.testing.TestLogging;
import com.android.launcher3.testing.TestProtocol;
import com.android.launcher3.tracing.nano.LauncherTraceProto;
import com.android.launcher3.tracing.nano.TouchInteractionServiceProto;
import com.android.launcher3.uioverrides.plugins.PluginManagerWrapper;
import com.android.launcher3.util.OnboardingPrefs;
import com.android.launcher3.util.TraceHelper;
import com.android.quickstep.inputconsumers.AccessibilityInputConsumer;
import com.android.quickstep.inputconsumers.AssistantInputConsumer;
import com.android.quickstep.inputconsumers.DeviceLockedInputConsumer;
import com.android.quickstep.inputconsumers.OtherActivityInputConsumer;
import com.android.quickstep.inputconsumers.OverscrollInputConsumer;
import com.android.quickstep.inputconsumers.OverviewInputConsumer;
import com.android.quickstep.inputconsumers.OverviewWithoutFocusInputConsumer;
import com.android.quickstep.inputconsumers.ResetGestureInputConsumer;
import com.android.quickstep.inputconsumers.ScreenPinnedInputConsumer;
import com.android.quickstep.util.ActiveGestureLog;
import com.android.quickstep.util.AssistantUtilities;
import com.android.quickstep.util.ProtoTracer;
import com.android.quickstep.views.RecentsView;
import com.android.systemui.plugins.OverscrollPlugin;
import com.android.systemui.plugins.PluginListener;
import com.android.systemui.shared.recents.IOverviewProxy;
import com.android.systemui.shared.recents.ISystemUiProxy;
import com.android.systemui.shared.system.ActivityManagerWrapper;
import com.android.systemui.shared.system.InputChannelCompat.InputEventReceiver;
import com.android.systemui.shared.system.InputConsumerController;
import com.android.systemui.shared.system.InputMonitorCompat;
import com.android.systemui.shared.system.RecentsAnimationListener;
import com.android.systemui.shared.tracing.ProtoTraceable;

import java.io.FileDescriptor;
import java.io.PrintWriter;
import java.util.Arrays;
import java.util.LinkedList;
import java.util.List;

/**
 * Wrapper around a list for processing arguments.
 */
class ArgList extends LinkedList<String> {
    public ArgList(List<String> l) {
        super(l);
    }

    public String peekArg() {
        return peekFirst();
    }

    public String nextArg() {
        return pollFirst().toLowerCase();
    }
}

/**
 * Service connected by system-UI for handling touch interaction.
 */
@TargetApi(Build.VERSION_CODES.Q)
public class TouchInteractionService extends Service implements PluginListener<OverscrollPlugin>,
        ProtoTraceable<LauncherTraceProto> {

    private static final String TAG = "TouchInteractionService";

    private static final String KEY_BACK_NOTIFICATION_COUNT = "backNotificationCount";
    private static final String NOTIFY_ACTION_BACK = "com.android.quickstep.action.BACK_GESTURE";
    private static final String HAS_ENABLED_QUICKSTEP_ONCE = "launcher.has_enabled_quickstep_once";
    private static final int MAX_BACK_NOTIFICATION_COUNT = 3;

    /**
     * System Action ID to show all apps.  This ID should follow the ones in
     * com.android.systemui.accessibility.SystemActions.
     */
    private static final int SYSTEM_ACTION_ID_ALL_APPS = 100;

    private int mBackGestureNotificationCounter = -1;
    @Nullable
    private OverscrollPlugin mOverscrollPlugin;

    private final IBinder mMyBinder = new IOverviewProxy.Stub() {

        @BinderThread
        public void onInitialize(Bundle bundle) {
            ISystemUiProxy proxy = ISystemUiProxy.Stub.asInterface(
                    bundle.getBinder(KEY_EXTRA_SYSUI_PROXY));
            MAIN_EXECUTOR.execute(() -> {
                SystemUiProxy.INSTANCE.get(TouchInteractionService.this).setProxy(proxy);
                TouchInteractionService.this.initInputMonitor();
                preloadOverview(true /* fromInit */);
            });
            sIsInitialized = true;
        }

        @BinderThread
        @Override
        public void onOverviewToggle() {
            TestLogging.recordEvent(TestProtocol.SEQUENCE_MAIN, "onOverviewToggle");
            mOverviewCommandHelper.onOverviewToggle();
        }

        @BinderThread
        @Override
        public void onOverviewShown(boolean triggeredFromAltTab) {
            mOverviewCommandHelper.onOverviewShown(triggeredFromAltTab);
        }

        @BinderThread
        @Override
        public void onOverviewHidden(boolean triggeredFromAltTab, boolean triggeredFromHomeKey) {
            if (triggeredFromAltTab && !triggeredFromHomeKey) {
                // onOverviewShownFromAltTab hides the overview and ends at the target app
                mOverviewCommandHelper.onOverviewHidden();
            }
        }

        @BinderThread
        @Override
        public void onTip(int actionType, int viewType) {
            mOverviewCommandHelper.onTip(actionType, viewType);
        }

        @BinderThread
        @Override
        public void onAssistantAvailable(boolean available) {
            MAIN_EXECUTOR.execute(() -> {
                mDeviceState.setAssistantAvailable(available);
                TouchInteractionService.this.onAssistantVisibilityChanged();
            });
        }

        @BinderThread
        @Override
        public void onAssistantVisibilityChanged(float visibility) {
            MAIN_EXECUTOR.execute(() -> {
                mDeviceState.setAssistantVisibility(visibility);
                TouchInteractionService.this.onAssistantVisibilityChanged();
            });
        }

        @BinderThread
        public void onBackAction(boolean completed, int downX, int downY, boolean isButton,
                boolean gestureSwipeLeft) {
            if (mOverviewComponentObserver == null) {
                return;
            }

            final BaseActivityInterface activityInterface =
                    mOverviewComponentObserver.getActivityInterface();
            UserEventDispatcher.newInstance(getBaseContext()).logActionBack(completed, downX, downY,
                    isButton, gestureSwipeLeft, activityInterface.getContainerType());

            if (completed && !isButton && shouldNotifyBackGesture()) {
                UI_HELPER_EXECUTOR.execute(TouchInteractionService.this::tryNotifyBackGesture);
            }
        }

        @BinderThread
        public void onSystemUiStateChanged(int stateFlags) {
            MAIN_EXECUTOR.execute(() -> {
                mDeviceState.setSystemUiFlags(stateFlags);
                TouchInteractionService.this.onSystemUiFlagsChanged();
            });
        }

        @BinderThread
        public void onActiveNavBarRegionChanges(Region region) {
            MAIN_EXECUTOR.execute(() -> mDeviceState.setDeferredGestureRegion(region));
        }

        /** Deprecated methods **/
        public void onQuickStep(MotionEvent motionEvent) { }

        public void onQuickScrubEnd() { }

        public void onQuickScrubProgress(float progress) { }

        public void onQuickScrubStart() { }

        public void onPreMotionEvent(int downHitTarget) { }

        public void onMotionEvent(MotionEvent ev) {
            ev.recycle();
        }

        public void onBind(ISystemUiProxy iSystemUiProxy) { }
    };

    private static boolean sConnected = false;
    private static boolean sIsInitialized = false;

    public static boolean isConnected() {
        return sConnected;
    }

    public static boolean isInitialized() {
        return sIsInitialized;
    }

    private final BaseSwipeUpHandler.Factory mLauncherSwipeHandlerFactory =
            this::createLauncherSwipeHandler;
    private final BaseSwipeUpHandler.Factory mFallbackSwipeHandlerFactory =
            this::createFallbackSwipeHandler;

    private ActivityManagerWrapper mAM;
    private OverviewCommandHelper mOverviewCommandHelper;
    private OverviewComponentObserver mOverviewComponentObserver;
    private InputConsumerController mInputConsumer;
    private RecentsAnimationDeviceState mDeviceState;
    private TaskAnimationManager mTaskAnimationManager;

    private InputConsumer mUncheckedConsumer = InputConsumer.NO_OP;
    private InputConsumer mConsumer = InputConsumer.NO_OP;
    private Choreographer mMainChoreographer;
    private InputConsumer mResetGestureInputConsumer;
    private GestureState mGestureState = DEFAULT_STATE;

    private InputMonitorCompat mInputMonitorCompat;
    private InputEventReceiver mInputEventReceiver;

    @Override
    public void onCreate() {
        super.onCreate();
        // Initialize anything here that is needed in direct boot mode.
        // Everything else should be initialized in onUserUnlocked() below.
        mMainChoreographer = Choreographer.getInstance();
        mAM = ActivityManagerWrapper.getInstance();
        mDeviceState = new RecentsAnimationDeviceState(this);
        mDeviceState.addNavigationModeChangedCallback(this::onNavigationModeChanged);
        mDeviceState.runOnUserUnlocked(this::onUserUnlocked);
        ProtoTracer.INSTANCE.get(this).add(this);

        sConnected = true;
    }

    private void disposeEventHandlers() {
        if (mInputEventReceiver != null) {
            mInputEventReceiver.dispose();
            mInputEventReceiver = null;
            if (TestProtocol.sDebugTracing) {
                Log.d(TestProtocol.NO_BACKGROUND_TO_OVERVIEW_TAG, "disposeEventHandlers");
            }
        }
        if (mInputMonitorCompat != null) {
            mInputMonitorCompat.dispose();
            mInputMonitorCompat = null;
        }
    }

    private void initInputMonitor() {
        if (TestProtocol.sDebugTracing) {
            Log.d(TestProtocol.NO_BACKGROUND_TO_OVERVIEW_TAG, "initInputMonitor 1");
        }
        disposeEventHandlers();
        if (mDeviceState.isButtonNavMode() || !SystemUiProxy.INSTANCE.get(this).isActive()) {
            return;
        }
        if (TestProtocol.sDebugTracing) {
            Log.d(TestProtocol.NO_BACKGROUND_TO_OVERVIEW_TAG, "initInputMonitor 2");
        }

        Bundle bundle = SystemUiProxy.INSTANCE.get(this).monitorGestureInput("swipe-up",
                mDeviceState.getDisplayId());
        mInputMonitorCompat = InputMonitorCompat.fromBundle(bundle, KEY_EXTRA_INPUT_MONITOR);
        mInputEventReceiver = mInputMonitorCompat.getInputReceiver(Looper.getMainLooper(),
                mMainChoreographer, this::onInputEvent);
        if (TestProtocol.sDebugTracing) {
            Log.d(TestProtocol.NO_BACKGROUND_TO_OVERVIEW_TAG, "initInputMonitor 3");
        }

        mDeviceState.updateGestureTouchRegions();
    }

    /**
     * Called when the navigation mode changes, guaranteed to be after the device state has updated.
     */
    private void onNavigationModeChanged(SysUINavigationMode.Mode mode) {
        initInputMonitor();
        resetHomeBounceSeenOnQuickstepEnabledFirstTime();
    }

    @UiThread
    public void onUserUnlocked() {
        mTaskAnimationManager = new TaskAnimationManager();
        mOverviewComponentObserver = new OverviewComponentObserver(this, mDeviceState);
        mOverviewCommandHelper = new OverviewCommandHelper(this, mDeviceState,
                mOverviewComponentObserver);
        mResetGestureInputConsumer = new ResetGestureInputConsumer(mTaskAnimationManager);
        mInputConsumer = InputConsumerController.getRecentsAnimationInputConsumer();
        mInputConsumer.registerInputConsumer();
        onSystemUiFlagsChanged();
        onAssistantVisibilityChanged();

        // Temporarily disable model preload
        // new ModelPreload().start(this);
        mBackGestureNotificationCounter = Math.max(0, Utilities.getDevicePrefs(this)
                .getInt(KEY_BACK_NOTIFICATION_COUNT, MAX_BACK_NOTIFICATION_COUNT));
        resetHomeBounceSeenOnQuickstepEnabledFirstTime();

        PluginManagerWrapper.INSTANCE.get(getBaseContext()).addPluginListener(this,
                OverscrollPlugin.class, false /* allowMultiple */);

        mOverviewComponentObserver.setOverviewChangeListener(this::onOverviewTargetChange);
        onOverviewTargetChange(mOverviewComponentObserver.isHomeAndOverviewSame());
    }

    private void resetHomeBounceSeenOnQuickstepEnabledFirstTime() {
        if (!mDeviceState.isUserUnlocked() || mDeviceState.isButtonNavMode()) {
            // Skip if not yet unlocked (can't read user shared prefs) or if the current navigation
            // mode doesn't have gestures
            return;
        }

        // Reset home bounce seen on quick step enabled for first time
        SharedPreferences sharedPrefs = Utilities.getPrefs(this);
        if (!sharedPrefs.getBoolean(HAS_ENABLED_QUICKSTEP_ONCE, true)) {
            sharedPrefs.edit()
                    .putBoolean(HAS_ENABLED_QUICKSTEP_ONCE, true)
                    .putBoolean(OnboardingPrefs.HOME_BOUNCE_SEEN, false)
                    .apply();
        }
    }

    private void onOverviewTargetChange(boolean isHomeAndOverviewSame) {
        AccessibilityManager am = getSystemService(AccessibilityManager.class);

        if (isHomeAndOverviewSame) {
            Intent intent = new Intent(mOverviewComponentObserver.getHomeIntent())
                    .setAction(Intent.ACTION_ALL_APPS);
            RemoteAction allAppsAction = new RemoteAction(
                    Icon.createWithResource(this, R.drawable.ic_apps),
                    getString(R.string.all_apps_label),
                    getString(R.string.all_apps_label),
                    PendingIntent.getActivity(this, SYSTEM_ACTION_ID_ALL_APPS, intent,
                            PendingIntent.FLAG_UPDATE_CURRENT));
            am.registerSystemAction(allAppsAction, SYSTEM_ACTION_ID_ALL_APPS);
        } else {
            am.unregisterSystemAction(SYSTEM_ACTION_ID_ALL_APPS);
        }
    }

    @UiThread
    private void onSystemUiFlagsChanged() {
        if (mDeviceState.isUserUnlocked()) {
            SystemUiProxy.INSTANCE.get(this).setLastSystemUiStateFlags(
                    mDeviceState.getSystemUiStateFlags());
            mOverviewComponentObserver.onSystemUiStateChanged();

            // Update the tracing state
            if ((mDeviceState.getSystemUiStateFlags() & SYSUI_STATE_TRACING_ENABLED) != 0) {
                ProtoTracer.INSTANCE.get(TouchInteractionService.this).start();
            } else {
                ProtoTracer.INSTANCE.get(TouchInteractionService.this).stop();
            }
        }
    }

    @UiThread
    private void onAssistantVisibilityChanged() {
        if (mDeviceState.isUserUnlocked()) {
            mOverviewComponentObserver.getActivityInterface().onAssistantVisibilityChanged(
                    mDeviceState.getAssistantVisibility());
        }
    }

    @Override
    public void onDestroy() {
        sIsInitialized = false;
        if (mDeviceState.isUserUnlocked()) {
            mInputConsumer.unregisterInputConsumer();
            mOverviewComponentObserver.onDestroy();
            PluginManagerWrapper.INSTANCE.get(getBaseContext()).removePluginListener(this);
        }
        disposeEventHandlers();
        mDeviceState.destroy();
        SystemUiProxy.INSTANCE.get(this).setProxy(null);
        ProtoTracer.INSTANCE.get(TouchInteractionService.this).stop();
        ProtoTracer.INSTANCE.get(this).remove(this);

        getSystemService(AccessibilityManager.class)
                .unregisterSystemAction(SYSTEM_ACTION_ID_ALL_APPS);

        sConnected = false;
        super.onDestroy();
    }

    @Override
    public IBinder onBind(Intent intent) {
        Log.d(TAG, "Touch service connected");
        return mMyBinder;
    }

    private void onInputEvent(InputEvent ev) {
        if (TestProtocol.sDebugTracing) {
            Log.d(TestProtocol.NO_BACKGROUND_TO_OVERVIEW_TAG, "onInputEvent " + ev);
        }
        if (!(ev instanceof MotionEvent)) {
            Log.e(TAG, "Unknown event " + ev);
            return;
        }
        MotionEvent event = (MotionEvent) ev;

        TestLogging.recordMotionEvent(
                TestProtocol.SEQUENCE_TIS, "TouchInteractionService.onInputEvent", event);

        if (!mDeviceState.isUserUnlocked()) {
            return;
        }

        Object traceToken = TraceHelper.INSTANCE.beginFlagsOverride(
                TraceHelper.FLAG_ALLOW_BINDER_TRACKING);

        final int action = event.getAction();
        if (action == ACTION_DOWN) {
            mDeviceState.setOrientationTransformIfNeeded(event);
            GestureState newGestureState;

            if (mDeviceState.isInSwipeUpTouchRegion(event)) {
                // Clone the previous gesture state since onConsumerAboutToBeSwitched might trigger
                // onConsumerInactive and wipe the previous gesture state
                GestureState prevGestureState = new GestureState(mGestureState);
                newGestureState = createGestureState();
                mConsumer.onConsumerAboutToBeSwitched();
                mConsumer = newConsumer(prevGestureState, newGestureState, event);

                ActiveGestureLog.INSTANCE.addLog("setInputConsumer: " + mConsumer.getName());
                mUncheckedConsumer = mConsumer;
            } else if (mDeviceState.isUserUnlocked()
                    && mDeviceState.isFullyGesturalNavMode()
                    && mDeviceState.canTriggerAssistantAction(event)) {
                newGestureState = createGestureState();
                // Do not change mConsumer as if there is an ongoing QuickSwitch gesture, we should
                // not interrupt it. QuickSwitch assumes that interruption can only happen if the
                // next gesture is also quick switch.
                mUncheckedConsumer = new AssistantInputConsumer(
                    this,
                    newGestureState,
                    InputConsumer.NO_OP, mInputMonitorCompat,
                    mOverviewComponentObserver.assistantGestureIsConstrained());
            } else {
                newGestureState = DEFAULT_STATE;
                mUncheckedConsumer = InputConsumer.NO_OP;
            }

            // Save the current gesture state
            mGestureState = newGestureState;
        } else {
            // Other events
            if (mUncheckedConsumer != InputConsumer.NO_OP) {
                // Only transform the event if we are handling it in a proper consumer
                mDeviceState.setOrientationTransformIfNeeded(event);
            }
        }

        ActiveGestureLog.INSTANCE.addLog("onMotionEvent", event.getActionMasked());
        boolean cleanUpConsumer = (action == ACTION_UP || action == ACTION_CANCEL)
                && mConsumer != null
                && !mConsumer.getActiveConsumerInHierarchy().isConsumerDetachedFromGesture();
        mUncheckedConsumer.onMotionEvent(event);

        if (cleanUpConsumer) {
            reset();
        }
        TraceHelper.INSTANCE.endFlagsOverride(traceToken);
    }

    private GestureState createGestureState() {
        GestureState gestureState = new GestureState(mOverviewComponentObserver,
                ActiveGestureLog.INSTANCE.generateAndSetLogId());
        gestureState.updateRunningTask(TraceHelper.whitelistIpcs("getRunningTask.0",
<<<<<<< HEAD
                () -> mAM.getRunningTask(true /* filterOnlyVisibleRecents */)));
=======
                () -> mAM.getRunningTask(false /* filterOnlyVisibleRecents */)));
>>>>>>> c7303048
        return gestureState;
    }

    private InputConsumer newConsumer(GestureState previousGestureState,
            GestureState newGestureState, MotionEvent event) {
        boolean canStartSystemGesture = mDeviceState.canStartSystemGesture();

        if (!mDeviceState.isUserUnlocked()) {
            Log.d(TAG, "User locked. Can start system gesture? " + canStartSystemGesture
                + " sysUiFlags: " + mDeviceState.getSystemUiStateFlags());
            if (canStartSystemGesture) {
                // This handles apps launched in direct boot mode (e.g. dialer) as well as apps
                // launched while device is locked even after exiting direct boot mode (e.g. camera).
                return createDeviceLockedInputConsumer(newGestureState);
            } else {
                return mResetGestureInputConsumer;
            }
        }

        // When there is an existing recents animation running, bypass systemState check as this is
        // a followup gesture and the first gesture started in a valid system state.
        InputConsumer base = canStartSystemGesture
                || previousGestureState.isRecentsAnimationRunning()
                        ? newBaseConsumer(previousGestureState, newGestureState, event)
                        : mResetGestureInputConsumer;
        // TODO(b/149880412): 2 button landscape mode is wrecked. Fixit!
        if (mDeviceState.isGesturalNavMode()) {
            handleOrientationSetup(base);
        }
        if (mDeviceState.isFullyGesturalNavMode()) {
            if (mDeviceState.canTriggerAssistantAction(event)) {
                base = new AssistantInputConsumer(
                    this,
                    newGestureState,
                    base,
                    mInputMonitorCompat,
                    mOverviewComponentObserver.assistantGestureIsConstrained());
            }

            if (FeatureFlags.ENABLE_QUICK_CAPTURE_GESTURE.get()) {
                OverscrollPlugin plugin = null;
                if (FeatureFlags.FORCE_LOCAL_OVERSCROLL_PLUGIN.get()) {
                    TaskOverlayFactory factory =
                            TaskOverlayFactory.INSTANCE.get(getApplicationContext());
                    plugin = factory.getLocalOverscrollPlugin();  // may be null
                }

                // If not local plugin was forced, use the actual overscroll plugin if available.
                if (plugin == null && mOverscrollPlugin != null && mOverscrollPlugin.isActive()) {
                    plugin = mOverscrollPlugin;
                }

                if (plugin != null) {
                    // Put the overscroll gesture as higher priority than the Assistant or base
                    // gestures
                    base = new OverscrollInputConsumer(this, newGestureState, base,
                        mInputMonitorCompat, plugin);
                }
            }

            if (mDeviceState.isScreenPinningActive()) {
                // Note: we only allow accessibility to wrap this, and it replaces the previous
                // base input consumer (which should be NO_OP anyway since topTaskLocked == true).
                base = new ScreenPinnedInputConsumer(this, newGestureState);
            }

            if (mDeviceState.isAccessibilityMenuAvailable()) {
                base = new AccessibilityInputConsumer(this, mDeviceState, base,
                        mInputMonitorCompat);
            }
        } else {
            if (mDeviceState.isScreenPinningActive()) {
                base = mResetGestureInputConsumer;
            }
        }
        return base;
    }

    private void handleOrientationSetup(InputConsumer baseInputConsumer) {
        if (!FeatureFlags.ENABLE_FIXED_ROTATION_TRANSFORM.get()) {
            return;
        }
        mDeviceState.enableMultipleRegions(baseInputConsumer instanceof OtherActivityInputConsumer);
        BaseDraggingActivity activity =
                mOverviewComponentObserver.getActivityInterface().getCreatedActivity();
        if (activity == null || !(activity.getOverviewPanel() instanceof RecentsView)) {
            return;
        }
        ((RecentsView) activity.getOverviewPanel())
            .setLayoutRotation(mDeviceState.getCurrentActiveRotation(),
                mDeviceState.getDisplayRotation());
        activity.getDragLayer().recreateControllers();
    }

    private InputConsumer newBaseConsumer(GestureState previousGestureState,
            GestureState gestureState, MotionEvent event) {
        if (mDeviceState.isKeyguardShowingOccluded()) {
            // This handles apps showing over the lockscreen (e.g. camera)
            return createDeviceLockedInputConsumer(gestureState);
        }

<<<<<<< HEAD
        RunningTaskInfo runningTask = gestureState.getRunningTask();
        ComponentName homeComponent = mOverviewComponentObserver.getHomeIntent().getComponent();
        boolean forceOverviewInputConsumer = runningTask != null
                && runningTask.baseIntent.getComponent().equals(homeComponent);
=======
        boolean forceOverviewInputConsumer = false;
        if (AssistantUtilities.isExcludedAssistant(gestureState.getRunningTask())) {
            // In the case where we are in the excluded assistant state, ignore it and treat the
            // running activity as the task behind the assistant
            gestureState.updateRunningTask(TraceHelper.whitelistIpcs("getRunningTask.assistant",
                    () -> mAM.getRunningTask(true /* filterOnlyVisibleRecents */)));
            ComponentName homeComponent = mOverviewComponentObserver.getHomeIntent().getComponent();
            ComponentName runningComponent =
                    gestureState.getRunningTask().baseIntent.getComponent();
            forceOverviewInputConsumer =
                    runningComponent != null && runningComponent.equals(homeComponent);
        }
>>>>>>> c7303048

        if (previousGestureState.getFinishingRecentsAnimationTaskId() > 0) {
            // If the finish animation was interrupted, then continue using the other activity input
            // consumer but with the next task as the running task
            RunningTaskInfo info = new ActivityManager.RunningTaskInfo();
            info.id = previousGestureState.getFinishingRecentsAnimationTaskId();
            gestureState.updateRunningTask(info);
            return createOtherActivityInputConsumer(previousGestureState, gestureState, event);
        } else if (gestureState.getRunningTask() == null) {
            return mResetGestureInputConsumer;
        } else if (previousGestureState.isRunningAnimationToLauncher()
                || gestureState.getActivityInterface().isResumed()
                || forceOverviewInputConsumer) {
            return createOverviewInputConsumer(
                    previousGestureState, gestureState, event, forceOverviewInputConsumer);
        } else if (ENABLE_QUICKSTEP_LIVE_TILE.get()
                && gestureState.getActivityInterface().isInLiveTileMode()) {
            return createOverviewInputConsumer(
                    previousGestureState, gestureState, event, forceOverviewInputConsumer);
        } else if (mDeviceState.isGestureBlockedActivity(gestureState.getRunningTask())) {
            return mResetGestureInputConsumer;
        } else {
            return createOtherActivityInputConsumer(previousGestureState, gestureState, event);
        }
    }

    private InputConsumer createOtherActivityInputConsumer(GestureState previousGestureState,
            GestureState gestureState, MotionEvent event) {

        final boolean shouldDefer;
        final BaseSwipeUpHandler.Factory factory;

        if (!mOverviewComponentObserver.isHomeAndOverviewSame()) {
            shouldDefer = previousGestureState.getFinishingRecentsAnimationTaskId() < 0;
            factory = mFallbackSwipeHandlerFactory;
        } else {
            shouldDefer = gestureState.getActivityInterface().deferStartingActivity(mDeviceState,
                    event);
            factory = mLauncherSwipeHandlerFactory;
        }

        final boolean disableHorizontalSwipe = mDeviceState.isInExclusionRegion(event);
        return new OtherActivityInputConsumer(this, mDeviceState, mTaskAnimationManager,
                gestureState, shouldDefer, this::onConsumerInactive,
                mInputMonitorCompat, disableHorizontalSwipe, factory);
    }

    private InputConsumer createDeviceLockedInputConsumer(GestureState gestureState) {
        if (mDeviceState.isFullyGesturalNavMode() && gestureState.getRunningTask() != null) {
            return new DeviceLockedInputConsumer(this, mDeviceState, mTaskAnimationManager,
                    gestureState, mInputMonitorCompat);
        } else {
            return mResetGestureInputConsumer;
        }
    }

    public InputConsumer createOverviewInputConsumer(GestureState previousGestureState,
            GestureState gestureState, MotionEvent event,
            boolean forceOverviewInputConsumer) {
        BaseDraggingActivity activity = gestureState.getActivityInterface().getCreatedActivity();
        if (activity == null) {
            return mResetGestureInputConsumer;
        }

        if (activity.getRootView().hasWindowFocus()
                || previousGestureState.isRunningAnimationToLauncher()
                || (FeatureFlags.ASSISTANT_GIVES_LAUNCHER_FOCUS.get()
                    && forceOverviewInputConsumer)) {
            return new OverviewInputConsumer(gestureState, activity, mInputMonitorCompat,
                    false /* startingInActivityBounds */);
        } else {
            final boolean disableHorizontalSwipe = mDeviceState.isInExclusionRegion(event);
            return new OverviewWithoutFocusInputConsumer(activity, mDeviceState, gestureState,
                    mInputMonitorCompat, disableHorizontalSwipe);
        }
    }

    /**
     * To be called by the consumer when it's no longer active. This can be called by any consumer
     * in the hierarchy at any point during the gesture (ie. if a delegate consumer starts
     * intercepting touches, the base consumer can try to call this).
     */
    private void onConsumerInactive(InputConsumer caller) {
        if (mConsumer != null && mConsumer.getActiveConsumerInHierarchy() == caller) {
            reset();
        }
    }

    private void reset() {
        mConsumer = mUncheckedConsumer = mResetGestureInputConsumer;
        mGestureState = new GestureState();
    }

    private void preloadOverview(boolean fromInit) {
        if (!mDeviceState.isUserUnlocked()) {
            return;
        }
        if (mDeviceState.isButtonNavMode() && !mOverviewComponentObserver.isHomeAndOverviewSame()) {
            // Prevent the overview from being started before the real home on first boot.
            return;
        }

        if (RestoreDbTask.isPending(this)) {
            // Preloading while a restore is pending may cause launcher to start the restore
            // too early.
            return;
        }

        final BaseActivityInterface<BaseDraggingActivity> activityInterface =
                mOverviewComponentObserver.getActivityInterface();
        if (activityInterface.getCreatedActivity() == null) {
            // Make sure that UI states will be initialized.
            activityInterface.createActivityInitListener((wasVisible) -> {
                AppLaunchTracker.INSTANCE.get(TouchInteractionService.this);
                return false;
            }).register();
        } else if (fromInit) {
            // The activity has been created before the initialization of overview service. It is
            // usually happens when booting or launcher is the top activity, so we should already
            // have the latest state.
            return;
        }

        mTaskAnimationManager.preloadRecentsAnimation(
                mOverviewComponentObserver.getOverviewIntentIgnoreSysUiState());
    }

    @Override
    public void onConfigurationChanged(Configuration newConfig) {
        if (!mDeviceState.isUserUnlocked()) {
            return;
        }
        final BaseActivityInterface activityInterface =
                mOverviewComponentObserver.getActivityInterface();
        final BaseDraggingActivity activity = activityInterface.getCreatedActivity();
        if (activity == null || activity.isStarted()) {
            // We only care about the existing background activity.
            return;
        }
        if (mOverviewComponentObserver.canHandleConfigChanges(activity.getComponentName(),
                activity.getResources().getConfiguration().diff(newConfig))) {
            return;
        }

        preloadOverview(false /* fromInit */);
    }

    @Override
    protected void dump(FileDescriptor fd, PrintWriter pw, String[] rawArgs) {
        if (rawArgs.length > 0 && Utilities.IS_DEBUG_DEVICE) {
            ArgList args = new ArgList(Arrays.asList(rawArgs));
            switch (args.nextArg()) {
                case "cmd":
                    if (args.peekArg() == null) {
                        printAvailableCommands(pw);
                    } else {
                        onCommand(pw, args);
                    }
                    break;
            }
        } else {
            // Dump everything
            FeatureFlags.dump(pw);
            if (mDeviceState.isUserUnlocked()) {
                PluginManagerWrapper.INSTANCE.get(getBaseContext()).dump(pw);
            }
            mDeviceState.dump(pw);
            if (mOverviewComponentObserver != null) {
                mOverviewComponentObserver.dump(pw);
            }
            if (mGestureState != null) {
                mGestureState.dump(pw);
            }
            pw.println("TouchState:");
            BaseDraggingActivity createdOverviewActivity = mOverviewComponentObserver == null ? null
                    : mOverviewComponentObserver.getActivityInterface().getCreatedActivity();
            boolean resumed = mOverviewComponentObserver != null
                    && mOverviewComponentObserver.getActivityInterface().isResumed();
            pw.println("  createdOverviewActivity=" + createdOverviewActivity);
            pw.println("  resumed=" + resumed);
            pw.println("  mConsumer=" + mConsumer.getName());
            ActiveGestureLog.INSTANCE.dump("", pw);
            pw.println("ProtoTrace:");
            pw.println("  file="
                    + ProtoTracer.INSTANCE.get(TouchInteractionService.this).getTraceFile());
        }
    }

    private void printAvailableCommands(PrintWriter pw) {
        pw.println("Available commands:");
        pw.println("  clear-touch-log: Clears the touch interaction log");
    }

    private void onCommand(PrintWriter pw, ArgList args) {
        switch (args.nextArg()) {
            case "clear-touch-log":
                ActiveGestureLog.INSTANCE.clear();
                break;
        }
    }

    private BaseSwipeUpHandler createLauncherSwipeHandler(GestureState gestureState,
            long touchTimeMs, boolean continuingLastGesture, boolean isLikelyToStartNewTask) {
        return  new LauncherSwipeHandler(this, mDeviceState, mTaskAnimationManager,
                gestureState, touchTimeMs, continuingLastGesture, mInputConsumer);
    }

    private BaseSwipeUpHandler createFallbackSwipeHandler(GestureState gestureState,
            long touchTimeMs, boolean continuingLastGesture, boolean isLikelyToStartNewTask) {
        return new FallbackSwipeHandler(this, mDeviceState, gestureState,
                mInputConsumer, isLikelyToStartNewTask, continuingLastGesture);
    }

    protected boolean shouldNotifyBackGesture() {
        return mBackGestureNotificationCounter > 0 &&
                !mDeviceState.getGestureBlockedActivityPackages().isEmpty();
    }

    @WorkerThread
    protected void tryNotifyBackGesture() {
        if (shouldNotifyBackGesture()) {
            mBackGestureNotificationCounter--;
            Utilities.getDevicePrefs(this).edit()
                    .putInt(KEY_BACK_NOTIFICATION_COUNT, mBackGestureNotificationCounter).apply();
            mDeviceState.getGestureBlockedActivityPackages().forEach(blockedPackage ->
                    sendBroadcast(new Intent(NOTIFY_ACTION_BACK).setPackage(blockedPackage)));
        }
    }

    public static void startRecentsActivityAsync(Intent intent, RecentsAnimationListener listener) {
        UI_HELPER_EXECUTOR.execute(() -> ActivityManagerWrapper.getInstance()
                .startRecentsActivity(intent, null, listener, null, null));
    }

    @Override
    public void onPluginConnected(OverscrollPlugin overscrollPlugin, Context context) {
        mOverscrollPlugin = overscrollPlugin;
    }

    @Override
    public void onPluginDisconnected(OverscrollPlugin overscrollPlugin) {
        mOverscrollPlugin = null;
    }

    @Override
    public void writeToProto(LauncherTraceProto proto) {
        if (proto.touchInteractionService == null) {
            proto.touchInteractionService = new TouchInteractionServiceProto();
        }
        proto.touchInteractionService.serviceConnected = true;
        proto.touchInteractionService.serviceConnected = true;
    }
}<|MERGE_RESOLUTION|>--- conflicted
+++ resolved
@@ -530,11 +530,7 @@
         GestureState gestureState = new GestureState(mOverviewComponentObserver,
                 ActiveGestureLog.INSTANCE.generateAndSetLogId());
         gestureState.updateRunningTask(TraceHelper.whitelistIpcs("getRunningTask.0",
-<<<<<<< HEAD
-                () -> mAM.getRunningTask(true /* filterOnlyVisibleRecents */)));
-=======
                 () -> mAM.getRunningTask(false /* filterOnlyVisibleRecents */)));
->>>>>>> c7303048
         return gestureState;
     }
 
@@ -636,12 +632,6 @@
             return createDeviceLockedInputConsumer(gestureState);
         }
 
-<<<<<<< HEAD
-        RunningTaskInfo runningTask = gestureState.getRunningTask();
-        ComponentName homeComponent = mOverviewComponentObserver.getHomeIntent().getComponent();
-        boolean forceOverviewInputConsumer = runningTask != null
-                && runningTask.baseIntent.getComponent().equals(homeComponent);
-=======
         boolean forceOverviewInputConsumer = false;
         if (AssistantUtilities.isExcludedAssistant(gestureState.getRunningTask())) {
             // In the case where we are in the excluded assistant state, ignore it and treat the
@@ -654,7 +644,6 @@
             forceOverviewInputConsumer =
                     runningComponent != null && runningComponent.equals(homeComponent);
         }
->>>>>>> c7303048
 
         if (previousGestureState.getFinishingRecentsAnimationTaskId() > 0) {
             // If the finish animation was interrupted, then continue using the other activity input
