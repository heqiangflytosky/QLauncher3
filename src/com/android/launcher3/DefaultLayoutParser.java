package com.android.launcher3;

import android.appwidget.AppWidgetHost;
import android.content.Context;
import android.content.Intent;
import android.content.pm.ActivityInfo;
import android.content.pm.ApplicationInfo;
import android.content.pm.PackageManager;
import android.content.pm.ResolveInfo;
import android.content.res.Resources;
import android.content.res.XmlResourceParser;
import android.text.TextUtils;
import android.util.Log;

import com.android.launcher3.LauncherSettings.Favorites;

import org.xmlpull.v1.XmlPullParser;
import org.xmlpull.v1.XmlPullParserException;

import java.io.IOException;
import java.net.URISyntaxException;
import java.util.HashMap;
import java.util.List;

/**
 * Implements the layout parser with rules for internal layouts and partner layouts.
 */
public class DefaultLayoutParser extends AutoInstallsLayout {
    private static final String TAG = "DefaultLayoutParser";

    protected static final String TAG_RESOLVE = "resolve";
    private static final String TAG_FAVORITES = "favorites";
    protected static final String TAG_FAVORITE = "favorite";
    private static final String TAG_APPWIDGET = "appwidget";
    private static final String TAG_SHORTCUT = "shortcut";
    private static final String TAG_FOLDER = "folder";
    private static final String TAG_PARTNER_FOLDER = "partner-folder";

<<<<<<< HEAD
    protected static final String ATTR_URI = "uri";
    private static final String ATTR_WORKSPACE = "workspace";
=======
    private static final String ATTR_URI = "uri";
>>>>>>> b564efb0
    private static final String ATTR_CONTAINER = "container";
    private static final String ATTR_SCREEN = "screen";
    private static final String ATTR_FOLDER_ITEMS = "folderItems";

    public DefaultLayoutParser(Context context, AppWidgetHost appWidgetHost,
            LayoutParserCallback callback, Resources sourceRes, int layoutId) {
        super(context, appWidgetHost, callback, sourceRes, layoutId, TAG_FAVORITES);
    }

    public DefaultLayoutParser(Context context, AppWidgetHost appWidgetHost,
            LayoutParserCallback callback, Resources sourceRes, int layoutId, String rootTag,
            int hotseatAllAppsRank) {
        super(context, appWidgetHost, callback, sourceRes, layoutId, rootTag, hotseatAllAppsRank);
    }

    @Override
    protected HashMap<String, TagParser> getFolderElementsMap() {
        return getFolderElementsMap(mSourceRes);
    }

    private HashMap<String, TagParser> getFolderElementsMap(Resources res) {
        HashMap<String, TagParser> parsers = new HashMap<String, TagParser>();
        parsers.put(TAG_FAVORITE, new AppShortcutWithUriParser());
        parsers.put(TAG_SHORTCUT, new UriShortcutParser(res));
        return parsers;
    }

    @Override
    protected HashMap<String, TagParser> getLayoutElementsMap() {
        HashMap<String, TagParser> parsers = new HashMap<String, TagParser>();
        parsers.put(TAG_FAVORITE, new AppShortcutWithUriParser());
        parsers.put(TAG_APPWIDGET, new AppWidgetParser());
        parsers.put(TAG_SHORTCUT, new UriShortcutParser(mSourceRes));
        parsers.put(TAG_RESOLVE, new ResolveParser());
        parsers.put(TAG_FOLDER, new MyFolderParser());
        parsers.put(TAG_PARTNER_FOLDER, new PartnerFolderParser());
        return parsers;
    }

    @Override
    protected void parseContainerAndScreen(XmlResourceParser parser, long[] out) {
        out[0] = LauncherSettings.Favorites.CONTAINER_DESKTOP;
        String strContainer = getAttributeValue(parser, ATTR_CONTAINER);
        if (strContainer != null) {
            out[0] = Long.valueOf(strContainer);
        }
        out[1] = Long.parseLong(getAttributeValue(parser, ATTR_SCREEN));
    }

    /**
     * AppShortcutParser which also supports adding URI based intents
     */
    private class AppShortcutWithUriParser extends AppShortcutParser {

        @Override
        protected long invalidPackageOrClass(XmlResourceParser parser) {
            final String uri = getAttributeValue(parser, ATTR_URI);
            if (TextUtils.isEmpty(uri)) {
                Log.e(TAG, "Skipping invalid <favorite> with no component or uri");
                return -1;
            }

            final Intent metaIntent;
            try {
                metaIntent = Intent.parseUri(uri, 0);
            } catch (URISyntaxException e) {
                Log.e(TAG, "Unable to add meta-favorite: " + uri, e);
                return -1;
            }

            ResolveInfo resolved = mPackageManager.resolveActivity(metaIntent,
                    PackageManager.MATCH_DEFAULT_ONLY);
            final List<ResolveInfo> appList = mPackageManager.queryIntentActivities(
                    metaIntent, PackageManager.MATCH_DEFAULT_ONLY);

            // Verify that the result is an app and not just the resolver dialog asking which
            // app to use.
            if (wouldLaunchResolverActivity(resolved, appList)) {
                // If only one of the results is a system app then choose that as the default.
                final ResolveInfo systemApp = getSingleSystemActivity(appList);
                if (systemApp == null) {
                    // There is no logical choice for this meta-favorite, so rather than making
                    // a bad choice just add nothing.
                    Log.w(TAG, "No preference or single system activity found for "
                            + metaIntent.toString());
                    return -1;
                }
                resolved = systemApp;
            }
            final ActivityInfo info = resolved.activityInfo;
            final Intent intent = mPackageManager.getLaunchIntentForPackage(info.packageName);
            if (intent == null) {
                return -1;
            }
            intent.setFlags(Intent.FLAG_ACTIVITY_NEW_TASK |
                    Intent.FLAG_ACTIVITY_RESET_TASK_IF_NEEDED);

            return addShortcut(info.loadLabel(mPackageManager).toString(), intent,
                    Favorites.ITEM_TYPE_APPLICATION);
        }

        private ResolveInfo getSingleSystemActivity(List<ResolveInfo> appList) {
            ResolveInfo systemResolve = null;
            final int N = appList.size();
            for (int i = 0; i < N; ++i) {
                try {
                    ApplicationInfo info = mPackageManager.getApplicationInfo(
                            appList.get(i).activityInfo.packageName, 0);
                    if ((info.flags & ApplicationInfo.FLAG_SYSTEM) != 0) {
                        if (systemResolve != null) {
                            return null;
                        } else {
                            systemResolve = appList.get(i);
                        }
                    }
                } catch (PackageManager.NameNotFoundException e) {
                    Log.w(TAG, "Unable to get info about resolve results", e);
                    return null;
                }
            }
            return systemResolve;
        }

        private boolean wouldLaunchResolverActivity(ResolveInfo resolved,
                List<ResolveInfo> appList) {
            // If the list contains the above resolved activity, then it can't be
            // ResolverActivity itself.
            for (int i = 0; i < appList.size(); ++i) {
                ResolveInfo tmp = appList.get(i);
                if (tmp.activityInfo.name.equals(resolved.activityInfo.name)
                        && tmp.activityInfo.packageName.equals(resolved.activityInfo.packageName)) {
                    return false;
                }
            }
            return true;
        }
    }


    /**
     * Shortcut parser which allows any uri and not just web urls.
     */
    private class UriShortcutParser extends ShortcutParser {

        public UriShortcutParser(Resources iconRes) {
            super(iconRes);
        }

        @Override
        protected Intent parseIntent(XmlResourceParser parser) {
            String uri = null;
            try {
                uri = getAttributeValue(parser, ATTR_URI);
                return Intent.parseUri(uri, 0);
            } catch (URISyntaxException e) {
                Log.w(TAG, "Shortcut has malformed uri: " + uri);
                return null; // Oh well
            }
        }
    }

    /**
     * Contains a list of <favorite> nodes, and accepts the first successfully parsed node.
     */
    protected class ResolveParser implements TagParser {

        private final AppShortcutWithUriParser mChildParser = new AppShortcutWithUriParser();

        @Override
        public long parseAndAdd(XmlResourceParser parser) throws XmlPullParserException,
                IOException {
            final int groupDepth = parser.getDepth();
            int type;
            long addedId = -1;
            while ((type = parser.next()) != XmlPullParser.END_TAG ||
                    parser.getDepth() > groupDepth) {
                if (type != XmlPullParser.START_TAG || addedId > -1) {
                    continue;
                }
                final String fallback_item_name = parser.getName();
                if (TAG_FAVORITE.equals(fallback_item_name)) {
                    addedId = mChildParser.parseAndAdd(parser);
                } else {
                    Log.e(TAG, "Fallback groups can contain only favorites, found "
                            + fallback_item_name);
                }
            }
            return addedId;
        }
    }

    /**
     * A parser which adds a folder whose contents come from partner apk.
     */
    private class PartnerFolderParser implements TagParser {

        @Override
        public long parseAndAdd(XmlResourceParser parser) throws XmlPullParserException,
                IOException {
            // Folder contents come from an external XML resource
            final Partner partner = Partner.get(mPackageManager);
            if (partner != null) {
                final Resources partnerRes = partner.getResources();
                final int resId = partnerRes.getIdentifier(Partner.RES_FOLDER,
                        "xml", partner.getPackageName());
                if (resId != 0) {
                    final XmlResourceParser partnerParser = partnerRes.getXml(resId);
                    beginDocument(partnerParser, TAG_FOLDER);

                    FolderParser folderParser = new FolderParser(getFolderElementsMap(partnerRes));
                    return folderParser.parseAndAdd(partnerParser);
                }
            }
            return -1;
        }
    }

    /**
     * An extension of FolderParser which allows adding items from a different xml.
     */
    private class MyFolderParser extends FolderParser {

        @Override
        public long parseAndAdd(XmlResourceParser parser) throws XmlPullParserException,
                IOException {
            final int resId = getAttributeResourceValue(parser, ATTR_FOLDER_ITEMS, 0);
            if (resId != 0) {
                parser = mSourceRes.getXml(resId);
                beginDocument(parser, TAG_FOLDER);
            }
            return super.parseAndAdd(parser);
        }
    }
}<|MERGE_RESOLUTION|>--- conflicted
+++ resolved
@@ -36,12 +36,7 @@
     private static final String TAG_FOLDER = "folder";
     private static final String TAG_PARTNER_FOLDER = "partner-folder";
 
-<<<<<<< HEAD
     protected static final String ATTR_URI = "uri";
-    private static final String ATTR_WORKSPACE = "workspace";
-=======
-    private static final String ATTR_URI = "uri";
->>>>>>> b564efb0
     private static final String ATTR_CONTAINER = "container";
     private static final String ATTR_SCREEN = "screen";
     private static final String ATTR_FOLDER_ITEMS = "folderItems";
