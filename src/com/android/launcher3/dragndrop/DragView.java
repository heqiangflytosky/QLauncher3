--- conflicted
+++ resolved
@@ -141,15 +141,9 @@
         measure(ms, ms);
         mPaint = new Paint(Paint.FILTER_BITMAP_FLAG);
 
-<<<<<<< HEAD
         mBlurSizeOutline = getResources().getDimensionPixelSize(R.dimen.blur_size_medium_outline);
 
-        if (Utilities.ATLEAST_LOLLIPOP) {
-            setElevation(getResources().getDimension(R.dimen.drag_elevation));
-        }
-=======
         setElevation(getResources().getDimension(R.dimen.drag_elevation));
->>>>>>> a52ecb03
     }
 
     /** Sets the scale of the view over the normal workspace icon size. */
